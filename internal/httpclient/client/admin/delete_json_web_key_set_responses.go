--- conflicted
+++ resolved
@@ -47,8 +47,9 @@
 			return nil, err
 		}
 		return nil, result
+
 	default:
-		return nil, runtime.NewAPIError("response status code does not match any response statuses defined for this endpoint in the swagger spec", response, response.Code())
+		return nil, runtime.NewAPIError("unknown error", response, response.Code())
 	}
 }
 
@@ -57,9 +58,9 @@
 	return &DeleteJSONWebKeySetNoContent{}
 }
 
-/* DeleteJSONWebKeySetNoContent describes a response with status code 204, with default header values.
+/*DeleteJSONWebKeySetNoContent handles this case with default header values.
 
- Empty responses are sent when, for example, resources are deleted. The HTTP status code for empty responses is
+Empty responses are sent when, for example, resources are deleted. The HTTP status code for empty responses is
 typically 201.
 */
 type DeleteJSONWebKeySetNoContent struct {
@@ -79,7 +80,7 @@
 	return &DeleteJSONWebKeySetUnauthorized{}
 }
 
-/* DeleteJSONWebKeySetUnauthorized describes a response with status code 401, with default header values.
+/*DeleteJSONWebKeySetUnauthorized handles this case with default header values.
 
 jsonError
 */
@@ -90,12 +91,8 @@
 func (o *DeleteJSONWebKeySetUnauthorized) Error() string {
 	return fmt.Sprintf("[DELETE /keys/{set}][%d] deleteJsonWebKeySetUnauthorized  %+v", 401, o.Payload)
 }
-<<<<<<< HEAD
-func (o *DeleteJSONWebKeySetUnauthorized) GetPayload() *models.GenericError {
-=======
 
 func (o *DeleteJSONWebKeySetUnauthorized) GetPayload() *models.JSONError {
->>>>>>> db73b441
 	return o.Payload
 }
 
@@ -116,7 +113,7 @@
 	return &DeleteJSONWebKeySetForbidden{}
 }
 
-/* DeleteJSONWebKeySetForbidden describes a response with status code 403, with default header values.
+/*DeleteJSONWebKeySetForbidden handles this case with default header values.
 
 jsonError
 */
@@ -127,12 +124,8 @@
 func (o *DeleteJSONWebKeySetForbidden) Error() string {
 	return fmt.Sprintf("[DELETE /keys/{set}][%d] deleteJsonWebKeySetForbidden  %+v", 403, o.Payload)
 }
-<<<<<<< HEAD
-func (o *DeleteJSONWebKeySetForbidden) GetPayload() *models.GenericError {
-=======
 
 func (o *DeleteJSONWebKeySetForbidden) GetPayload() *models.JSONError {
->>>>>>> db73b441
 	return o.Payload
 }
 
@@ -153,7 +146,7 @@
 	return &DeleteJSONWebKeySetInternalServerError{}
 }
 
-/* DeleteJSONWebKeySetInternalServerError describes a response with status code 500, with default header values.
+/*DeleteJSONWebKeySetInternalServerError handles this case with default header values.
 
 jsonError
 */
@@ -164,12 +157,8 @@
 func (o *DeleteJSONWebKeySetInternalServerError) Error() string {
 	return fmt.Sprintf("[DELETE /keys/{set}][%d] deleteJsonWebKeySetInternalServerError  %+v", 500, o.Payload)
 }
-<<<<<<< HEAD
-func (o *DeleteJSONWebKeySetInternalServerError) GetPayload() *models.GenericError {
-=======
 
 func (o *DeleteJSONWebKeySetInternalServerError) GetPayload() *models.JSONError {
->>>>>>> db73b441
 	return o.Payload
 }
 
