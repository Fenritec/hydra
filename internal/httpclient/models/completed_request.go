// Code generated by go-swagger; DO NOT EDIT.

package models

// This file was generated by the swagger tool.
// Editing this file might prove futile when you re-run the swagger generate command

import (
	"github.com/go-openapi/strfmt"
	"github.com/go-openapi/swag"
)

<<<<<<< HEAD
// CompletedRequest The response payload sent when accepting or rejecting a login or consent request.
=======
// CompletedRequest CompletedRequest CompletedRequest The response payload sent when accepting or rejecting a login or consent request.
>>>>>>> 0bd0b0dd
//
// swagger:model completedRequest
type CompletedRequest struct {

	// RedirectURL is the URL which you should redirect the user to once the authentication process is completed.
	RedirectTo string `json:"redirect_to,omitempty"`
}

// Validate validates this completed request
func (m *CompletedRequest) Validate(formats strfmt.Registry) error {
	return nil
}

// MarshalBinary interface implementation
func (m *CompletedRequest) MarshalBinary() ([]byte, error) {
	if m == nil {
		return nil, nil
	}
	return swag.WriteJSON(m)
}

// UnmarshalBinary interface implementation
func (m *CompletedRequest) UnmarshalBinary(b []byte) error {
	var res CompletedRequest
	if err := swag.ReadJSON(b, &res); err != nil {
		return err
	}
	*m = res
	return nil
}<|MERGE_RESOLUTION|>--- conflicted
+++ resolved
@@ -10,11 +10,7 @@
 	"github.com/go-openapi/swag"
 )
 
-<<<<<<< HEAD
-// CompletedRequest The response payload sent when accepting or rejecting a login or consent request.
-=======
 // CompletedRequest CompletedRequest CompletedRequest The response payload sent when accepting or rejecting a login or consent request.
->>>>>>> 0bd0b0dd
 //
 // swagger:model completedRequest
 type CompletedRequest struct {
