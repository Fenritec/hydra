package cli_test

import (
	"context"
	"fmt"
	"testing"
	"time"

	"github.com/ory/hydra/cmd"

	"github.com/spf13/cobra"

	"github.com/stretchr/testify/require"

	"github.com/ory/hydra/cmd/cli"
	"github.com/ory/hydra/internal/testhelpers"
	"github.com/ory/x/cmdx"
)

func newJanitorCmd() *cobra.Command {
	return cmd.NewRootCmd()
}

func TestJanitorHandler_PurgeTokenNotAfter(t *testing.T) {
	ctx := context.Background()
	testCycles := testhelpers.NewConsentJanitorTestHelper("").GetNotAfterTestCycles()

	require.True(t, len(testCycles) > 0)

	for k, v := range testCycles {
		t.Run(fmt.Sprintf("case=%s", k), func(t *testing.T) {
			jt := testhelpers.NewConsentJanitorTestHelper(t.Name())
			reg, err := jt.GetRegistry(ctx, k)
			require.NoError(t, err)

			// setup test
			t.Run("step=setup-access", jt.AccessTokenNotAfterSetup(ctx, reg.ClientManager(), reg.OAuth2Storage()))
			t.Run("step=setup-refresh", jt.RefreshTokenNotAfterSetup(ctx, reg.ClientManager(), reg.OAuth2Storage()))

			// run the cleanup routine
			t.Run("step=cleanup", func(t *testing.T) {
				cmdx.ExecNoErr(t, newJanitorCmd(),
					"janitor",
					fmt.Sprintf("--%s=%s", cli.KeepIfYounger, v.String()),
					fmt.Sprintf("--%s=%s", cli.AccessLifespan, jt.GetAccessTokenLifespan().String()),
					fmt.Sprintf("--%s=%s", cli.RefreshLifespan, jt.GetRefreshTokenLifespan().String()),
					fmt.Sprintf("--%s", cli.OnlyTokens),
					jt.GetDSN(),
				)
			})

			// validate test
			notAfter := time.Now().Round(time.Second).Add(-v)
			t.Run("step=validate-access", jt.AccessTokenNotAfterValidate(ctx, notAfter, reg.OAuth2Storage()))
			t.Run("step=validate-refresh", jt.RefreshTokenNotAfterValidate(ctx, notAfter, reg.OAuth2Storage()))
		})
	}
}

func TestJanitorHandler_PurgeLoginConsentNotAfter(t *testing.T) {
	ctx := context.Background()

	testCycles := testhelpers.NewConsentJanitorTestHelper("").GetNotAfterTestCycles()

	for k, v := range testCycles {
		jt := testhelpers.NewConsentJanitorTestHelper(k)
		reg, err := jt.GetRegistry(ctx, k)
		require.NoError(t, err)

		t.Run(fmt.Sprintf("case=%s", k), func(t *testing.T) {
			// Setup the test
			t.Run("step=setup", jt.LoginConsentNotAfterSetup(ctx, reg.ConsentManager(), reg.ClientManager()))
			// Run the cleanup routine
			t.Run("step=cleanup", func(t *testing.T) {
				cmdx.ExecNoErr(t, newJanitorCmd(),
					"janitor",
					fmt.Sprintf("--%s=%s", cli.KeepIfYounger, v.String()),
					fmt.Sprintf("--%s=%s", cli.ConsentRequestLifespan, jt.GetConsentRequestLifespan().String()),
					fmt.Sprintf("--%s", cli.OnlyRequests),
					jt.GetDSN(),
				)
			})

			notAfter := time.Now().Round(time.Second).Add(-v)
			consentLifespan := time.Now().Round(time.Second).Add(-jt.GetConsentRequestLifespan())
			t.Run("step=validate", jt.LoginConsentNotAfterValidate(ctx, notAfter, consentLifespan, reg.ConsentManager()))
		})
	}

}

func TestJanitorHandler_PurgeLoginConsent(t *testing.T) {
	/*
		Login and Consent also needs to be purged on two conditions besides the KeyConsentRequestMaxAge and notAfter time
		- when a login/consent request was never completed (timed out)
		- when a login/consent request was rejected
	*/

	t.Run("case=login-consent-timeout", func(t *testing.T) {
		t.Run("case=login-timeout", func(t *testing.T) {
			ctx := context.Background()
			jt := testhelpers.NewConsentJanitorTestHelper(t.Name())
			reg, err := jt.GetRegistry(ctx, t.Name())
			require.NoError(t, err)

			// setup
			t.Run("step=setup", jt.LoginTimeoutSetup(ctx, reg.ConsentManager(), reg.ClientManager()))

			// cleanup
			t.Run("step=cleanup", func(t *testing.T) {
				cmdx.ExecNoErr(t, newJanitorCmd(),
					"janitor",
					fmt.Sprintf("--%s", cli.OnlyRequests),
					jt.GetDSN(),
				)
			})

			t.Run("step=validate", jt.LoginTimeoutValidate(ctx, reg.ConsentManager()))

		})

		t.Run("case=consent-timeout", func(t *testing.T) {
			ctx := context.Background()
			jt := testhelpers.NewConsentJanitorTestHelper(t.Name())
			reg, err := jt.GetRegistry(ctx, t.Name())
			require.NoError(t, err)

			// setup
			t.Run("step=setup", jt.ConsentTimeoutSetup(ctx, reg.ConsentManager(), reg.ClientManager()))

			// run cleanup
			t.Run("step=cleanup", func(t *testing.T) {
				cmdx.ExecNoErr(t, newJanitorCmd(),
					"janitor",
					fmt.Sprintf("--%s", cli.OnlyRequests),
					jt.GetDSN(),
				)
			})

			// validate
			t.Run("step=validate", jt.ConsentTimeoutValidate(ctx, reg.ConsentManager()))
		})

	})

	t.Run("case=login-consent-rejection", func(t *testing.T) {
		ctx := context.Background()

		t.Run("case=login-rejection", func(t *testing.T) {
			jt := testhelpers.NewConsentJanitorTestHelper(t.Name())
			reg, err := jt.GetRegistry(ctx, t.Name())
			require.NoError(t, err)

			// setup
			t.Run("step=setup", jt.LoginRejectionSetup(ctx, reg.ConsentManager(), reg.ClientManager()))

			// cleanup
			t.Run("step=cleanup", func(t *testing.T) {
				cmdx.ExecNoErr(t, newJanitorCmd(),
					"janitor",
					fmt.Sprintf("--%s", cli.OnlyRequests),
					jt.GetDSN(),
				)
			})

			// validate
			t.Run("step=validate", jt.LoginRejectionValidate(ctx, reg.ConsentManager()))
		})

		t.Run("case=consent-rejection", func(t *testing.T) {
			jt := testhelpers.NewConsentJanitorTestHelper(t.Name())
			reg, err := jt.GetRegistry(ctx, t.Name())
			require.NoError(t, err)

			// setup
			t.Run("step=setup", jt.ConsentRejectionSetup(ctx, reg.ConsentManager(), reg.ClientManager()))

			// cleanup
			t.Run("step=cleanup", func(t *testing.T) {
				cmdx.ExecNoErr(t, newJanitorCmd(),
					"janitor",
					fmt.Sprintf("--%s", cli.OnlyRequests),
					jt.GetDSN(),
				)
			})

			// validate
			t.Run("step=validate", jt.ConsentRejectionValidate(ctx, reg.ConsentManager()))
		})

	})

}

func TestJanitorHandler_Arguments(t *testing.T) {
	cmdx.ExecNoErr(t, cmd.NewRootCmd(),
		"janitor",
		fmt.Sprintf("--%s", cli.OnlyRequests),
		"memory",
	)
	cmdx.ExecNoErr(t, cmd.NewRootCmd(),
		"janitor",
		fmt.Sprintf("--%s", cli.OnlyTokens),
		"memory",
	)
	cmdx.ExecNoErr(t, cmd.NewRootCmd(),
		"janitor",
		fmt.Sprintf("--%s", cli.OnlyGrants),
		"memory",
	)

	_, _, err := cmdx.ExecCtx(context.Background(), cmd.NewRootCmd(), nil,
		"janitor",
		"memory")
	require.Error(t, err)
<<<<<<< HEAD
	require.Contains(t, err.Error(), "Janitor requires at least one of --tokens, --requests or --grants to be set")
}

func TestJanitorHandler_PurgeGrantNotAfter(t *testing.T) {
	ctx := context.Background()
	testCycles := testhelpers.NewConsentJanitorTestHelper("").GetNotAfterTestCycles()

	require.True(t, len(testCycles) > 0)

	for k, v := range testCycles {
		t.Run(fmt.Sprintf("case=%s", k), func(t *testing.T) {
			jt := testhelpers.NewConsentJanitorTestHelper(t.Name())
			reg, err := jt.GetRegistry(ctx, k)
			require.NoError(t, err)

			// setup test
			t.Run("step=setup", jt.GrantNotAfterSetup(ctx, reg.ClientManager(), reg.GrantManager()))

			// run the cleanup routine
			t.Run("step=cleanup", func(t *testing.T) {
				cmdx.ExecNoErr(t, newJanitorCmd(),
					"janitor",
					fmt.Sprintf("--%s=%s", cli.KeepIfYounger, v.String()),
					fmt.Sprintf("--%s", cli.OnlyGrants),
					jt.GetDSN(),
				)
			})

			// validate test
			notAfter := time.Now().Round(time.Second).Add(-v)
			t.Run("step=validate-access", jt.GrantNotAfterValidate(ctx, notAfter, reg.GrantManager()))
		})
	}
=======
	require.Contains(t, err.Error(), "Janitor requires either --tokens or --requests or both to be set")

	cmdx.ExecNoErr(t, cmd.NewRootCmd(),
		"janitor",
		fmt.Sprintf("--%s", cli.OnlyRequests),
		fmt.Sprintf("--%s=%s", cli.Limit, "1000"),
		fmt.Sprintf("--%s=%s", cli.BatchSize, "100"),
		"memory",
	)

	_, _, err = cmdx.ExecCtx(context.Background(), cmd.NewRootCmd(), nil,
		"janitor",
		fmt.Sprintf("--%s", cli.OnlyRequests),
		fmt.Sprintf("--%s=%s", cli.Limit, "0"),
		"memory")
	require.Error(t, err)
	require.Contains(t, err.Error(), "Values for --limit and --batch-size should both be greater than 0")

	_, _, err = cmdx.ExecCtx(context.Background(), cmd.NewRootCmd(), nil,
		"janitor",
		fmt.Sprintf("--%s", cli.OnlyRequests),
		fmt.Sprintf("--%s=%s", cli.Limit, "-100"),
		"memory")
	require.Error(t, err)
	require.Contains(t, err.Error(), "Values for --limit and --batch-size should both be greater than 0")

	_, _, err = cmdx.ExecCtx(context.Background(), cmd.NewRootCmd(), nil,
		"janitor",
		fmt.Sprintf("--%s", cli.OnlyRequests),
		fmt.Sprintf("--%s=%s", cli.BatchSize, "0"),
		"memory")
	require.Error(t, err)
	require.Contains(t, err.Error(), "Values for --limit and --batch-size should both be greater than 0")

	_, _, err = cmdx.ExecCtx(context.Background(), cmd.NewRootCmd(), nil,
		"janitor",
		fmt.Sprintf("--%s", cli.OnlyRequests),
		fmt.Sprintf("--%s=%s", cli.BatchSize, "-100"),
		"memory")
	require.Error(t, err)
	require.Contains(t, err.Error(), "Values for --limit and --batch-size should both be greater than 0")

	_, _, err = cmdx.ExecCtx(context.Background(), cmd.NewRootCmd(), nil,
		"janitor",
		fmt.Sprintf("--%s", cli.OnlyRequests),
		fmt.Sprintf("--%s=%s", cli.Limit, "100"),
		fmt.Sprintf("--%s=%s", cli.BatchSize, "1000"),
		"memory")
	require.Error(t, err)
	require.Contains(t, err.Error(), "Value for --batch-size must not be greater than value for --limit")
>>>>>>> 4a734a24
}<|MERGE_RESOLUTION|>--- conflicted
+++ resolved
@@ -213,8 +213,56 @@
 		"janitor",
 		"memory")
 	require.Error(t, err)
-<<<<<<< HEAD
 	require.Contains(t, err.Error(), "Janitor requires at least one of --tokens, --requests or --grants to be set")
+
+	cmdx.ExecNoErr(t, cmd.NewRootCmd(),
+		"janitor",
+		fmt.Sprintf("--%s", cli.OnlyRequests),
+		fmt.Sprintf("--%s=%s", cli.Limit, "1000"),
+		fmt.Sprintf("--%s=%s", cli.BatchSize, "100"),
+		"memory",
+	)
+
+	_, _, err = cmdx.ExecCtx(context.Background(), cmd.NewRootCmd(), nil,
+		"janitor",
+		fmt.Sprintf("--%s", cli.OnlyRequests),
+		fmt.Sprintf("--%s=%s", cli.Limit, "0"),
+		"memory")
+	require.Error(t, err)
+	require.Contains(t, err.Error(), "Values for --limit and --batch-size should both be greater than 0")
+
+	_, _, err = cmdx.ExecCtx(context.Background(), cmd.NewRootCmd(), nil,
+		"janitor",
+		fmt.Sprintf("--%s", cli.OnlyRequests),
+		fmt.Sprintf("--%s=%s", cli.Limit, "-100"),
+		"memory")
+	require.Error(t, err)
+	require.Contains(t, err.Error(), "Values for --limit and --batch-size should both be greater than 0")
+
+	_, _, err = cmdx.ExecCtx(context.Background(), cmd.NewRootCmd(), nil,
+		"janitor",
+		fmt.Sprintf("--%s", cli.OnlyRequests),
+		fmt.Sprintf("--%s=%s", cli.BatchSize, "0"),
+		"memory")
+	require.Error(t, err)
+	require.Contains(t, err.Error(), "Values for --limit and --batch-size should both be greater than 0")
+
+	_, _, err = cmdx.ExecCtx(context.Background(), cmd.NewRootCmd(), nil,
+		"janitor",
+		fmt.Sprintf("--%s", cli.OnlyRequests),
+		fmt.Sprintf("--%s=%s", cli.BatchSize, "-100"),
+		"memory")
+	require.Error(t, err)
+	require.Contains(t, err.Error(), "Values for --limit and --batch-size should both be greater than 0")
+
+	_, _, err = cmdx.ExecCtx(context.Background(), cmd.NewRootCmd(), nil,
+		"janitor",
+		fmt.Sprintf("--%s", cli.OnlyRequests),
+		fmt.Sprintf("--%s=%s", cli.Limit, "100"),
+		fmt.Sprintf("--%s=%s", cli.BatchSize, "1000"),
+		"memory")
+	require.Error(t, err)
+	require.Contains(t, err.Error(), "Value for --batch-size must not be greater than value for --limit")
 }
 
 func TestJanitorHandler_PurgeGrantNotAfter(t *testing.T) {
@@ -247,56 +295,4 @@
 			t.Run("step=validate-access", jt.GrantNotAfterValidate(ctx, notAfter, reg.GrantManager()))
 		})
 	}
-=======
-	require.Contains(t, err.Error(), "Janitor requires either --tokens or --requests or both to be set")
-
-	cmdx.ExecNoErr(t, cmd.NewRootCmd(),
-		"janitor",
-		fmt.Sprintf("--%s", cli.OnlyRequests),
-		fmt.Sprintf("--%s=%s", cli.Limit, "1000"),
-		fmt.Sprintf("--%s=%s", cli.BatchSize, "100"),
-		"memory",
-	)
-
-	_, _, err = cmdx.ExecCtx(context.Background(), cmd.NewRootCmd(), nil,
-		"janitor",
-		fmt.Sprintf("--%s", cli.OnlyRequests),
-		fmt.Sprintf("--%s=%s", cli.Limit, "0"),
-		"memory")
-	require.Error(t, err)
-	require.Contains(t, err.Error(), "Values for --limit and --batch-size should both be greater than 0")
-
-	_, _, err = cmdx.ExecCtx(context.Background(), cmd.NewRootCmd(), nil,
-		"janitor",
-		fmt.Sprintf("--%s", cli.OnlyRequests),
-		fmt.Sprintf("--%s=%s", cli.Limit, "-100"),
-		"memory")
-	require.Error(t, err)
-	require.Contains(t, err.Error(), "Values for --limit and --batch-size should both be greater than 0")
-
-	_, _, err = cmdx.ExecCtx(context.Background(), cmd.NewRootCmd(), nil,
-		"janitor",
-		fmt.Sprintf("--%s", cli.OnlyRequests),
-		fmt.Sprintf("--%s=%s", cli.BatchSize, "0"),
-		"memory")
-	require.Error(t, err)
-	require.Contains(t, err.Error(), "Values for --limit and --batch-size should both be greater than 0")
-
-	_, _, err = cmdx.ExecCtx(context.Background(), cmd.NewRootCmd(), nil,
-		"janitor",
-		fmt.Sprintf("--%s", cli.OnlyRequests),
-		fmt.Sprintf("--%s=%s", cli.BatchSize, "-100"),
-		"memory")
-	require.Error(t, err)
-	require.Contains(t, err.Error(), "Values for --limit and --batch-size should both be greater than 0")
-
-	_, _, err = cmdx.ExecCtx(context.Background(), cmd.NewRootCmd(), nil,
-		"janitor",
-		fmt.Sprintf("--%s", cli.OnlyRequests),
-		fmt.Sprintf("--%s=%s", cli.Limit, "100"),
-		fmt.Sprintf("--%s=%s", cli.BatchSize, "1000"),
-		"memory")
-	require.Error(t, err)
-	require.Contains(t, err.Error(), "Value for --batch-size must not be greater than value for --limit")
->>>>>>> 4a734a24
 }