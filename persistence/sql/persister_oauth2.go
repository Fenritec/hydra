--- conflicted
+++ resolved
@@ -384,10 +384,7 @@
 	if err == sql.ErrNoRows {
 		return errors.Wrap(fosite.ErrNotFound, "")
 	}
-<<<<<<< HEAD
-=======
-
->>>>>>> 40b09cdf
+
 	return sqlcon.HandleError(err)
 }
 
